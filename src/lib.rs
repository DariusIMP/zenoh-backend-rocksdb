//
// Copyright (c) 2022 ZettaScale Technology
//
// This program and the accompanying materials are made available under the
// terms of the Eclipse Public License 2.0 which is available at
// http://www.eclipse.org/legal/epl-2.0, or the Apache License, Version 2.0
// which is available at https://www.apache.org/licenses/LICENSE-2.0.
//
// SPDX-License-Identifier: EPL-2.0 OR Apache-2.0
//
// Contributors:
//   ZettaScale Zenoh Team, <zenoh@zettascale.tech>
//

use async_std::sync::{Arc, Mutex};
use async_trait::async_trait;
use log::{debug, error, trace, warn};
use rocksdb::{ColumnFamilyDescriptor, IteratorMode, Options, WriteBatch, DB};
use std::convert::TryInto;
use std::path::PathBuf;
use std::time::{Duration, SystemTime, UNIX_EPOCH};
use uhlc::NTP64;
use zenoh::buf::{WBuf, ZBuf};
use zenoh::prelude::r#async::AsyncResolve;
use zenoh::prelude::*;
use zenoh::time::{new_reception_timestamp, Timestamp};
use zenoh::Result as ZResult;
use zenoh_backend_traits::config::{StorageConfig, VolumeConfig};
use zenoh_backend_traits::*;
use zenoh_buffers::traits::reader::HasReader;
use zenoh_collections::{Timed, TimedEvent, Timer};
<<<<<<< HEAD
use zenoh_core::{bail, zerror, AsyncResolve};
use zenoh_protocol::io::ZBufCodec;
=======
use zenoh_core::{bail, zerror};
>>>>>>> 31b6800e
use zenoh_util::zenoh_home;

/// The environement variable used to configure the root of all storages managed by this RocksdbBackend.
pub const SCOPE_ENV_VAR: &str = "ZBACKEND_ROCKSDB_ROOT";

/// The default root (whithin zenoh's home directory) if the ZBACKEND_ROCKSDB_ROOT environment variable is not specified.
pub const DEFAULT_ROOT_DIR: &str = "zbackend_rocksdb";

// Properies used by the Backend
//  - None

// Properies used by the Storage
pub const PROP_STORAGE_DIR: &str = "dir";
pub const PROP_STORAGE_CREATE_DB: &str = "create_db";
pub const PROP_STORAGE_READ_ONLY: &str = "read_only";
pub const PROP_STORAGE_ON_CLOSURE: &str = "on_closure";

// Column family names
const CF_PAYLOADS: &str = rocksdb::DEFAULT_COLUMN_FAMILY_NAME;
const CF_DATA_INFO: &str = "data_info";

const GIT_VERSION: &str = git_version::git_version!(prefix = "v", cargo_prefix = "v");
lazy_static::lazy_static! {
    static ref LONG_VERSION: String = format!("{} built with {}", GIT_VERSION, env!("RUSTC_VERSION"));
    static ref GC_PERIOD: Duration = Duration::new(5, 0);
    static ref MIN_DELAY_BEFORE_REMOVAL: NTP64 = NTP64::from(Duration::new(5, 0));
}

pub(crate) enum OnClosure {
    DestroyDB,
    DoNothing,
}

#[allow(dead_code)]
const CREATE_BACKEND_TYPECHECK: CreateVolume = create_volume;

#[no_mangle]
pub fn create_volume(_unused: VolumeConfig) -> ZResult<Box<dyn Volume>> {
    // For some reasons env_logger is sometime not active in a loaded library.
    // Try to activate it here, ignoring failures.
    let _ = env_logger::try_init();
    debug!("RocksDB backend {}", LONG_VERSION.as_str());

    let root = if let Some(dir) = std::env::var_os(SCOPE_ENV_VAR) {
        PathBuf::from(dir)
    } else {
        let mut dir = PathBuf::from(zenoh_home());
        dir.push(DEFAULT_ROOT_DIR);
        dir
    };
    let mut properties = Properties::default();
    properties.insert("root".into(), root.to_string_lossy().into());
    properties.insert("version".into(), LONG_VERSION.clone());

    let admin_status = properties
        .0
        .into_iter()
        .map(|(k, v)| (k, serde_json::Value::String(v)))
        .collect();
    Ok(Box::new(RocksdbBackend { admin_status, root }))
}

pub struct RocksdbBackend {
    admin_status: serde_json::Value,
    root: PathBuf,
}

#[async_trait]
impl Volume for RocksdbBackend {
    fn get_admin_status(&self) -> serde_json::Value {
        self.admin_status.clone()
    }

    async fn create_storage(&mut self, config: StorageConfig) -> ZResult<Box<dyn Storage>> {
        let path_expr = config.key_expr.clone();
        let path_prefix = config.strip_prefix.clone();
        if !path_expr.starts_with(&path_prefix) {
            bail!(
                r#"The specified "strip_prefix={}" is not a prefix of "key_expr={}""#,
                path_prefix,
                path_expr
            )
        }

        let volume_cfg = match config.volume_cfg.as_object() {
            Some(v) => v,
            None => bail!("rocksdb backed storages need volume-specific configurations"),
        };

        let read_only = match volume_cfg.get(PROP_STORAGE_READ_ONLY) {
            None | Some(serde_json::Value::Bool(false)) => false,
            Some(serde_json::Value::Bool(true)) => true,
            _ => {
                bail!(
                    "Optional property `{}` of rocksdb storage configurations must be a boolean",
                    PROP_STORAGE_READ_ONLY
                )
            }
        };

        let on_closure = match volume_cfg.get(PROP_STORAGE_ON_CLOSURE) {
            Some(serde_json::Value::String(s)) if s == "destroy_db" => OnClosure::DestroyDB,
            Some(serde_json::Value::String(s)) if s == "do_nothing" => OnClosure::DoNothing,
            None => OnClosure::DoNothing,
            _ => {
                bail!(
                    r#"Optional property `{}` of rocksdb storage configurations must be either "do_nothing" (default) or "destroy_db""#,
                    PROP_STORAGE_ON_CLOSURE
                )
            }
        };

        let db_path = match volume_cfg.get(PROP_STORAGE_DIR) {
            Some(serde_json::Value::String(dir)) => {
                let mut db_path = self.root.clone();
                db_path.push(dir);
                db_path
            }
            _ => {
                bail!(
                    r#"Required property `{}` for File System Storage must be a string"#,
                    PROP_STORAGE_DIR
                )
            }
        };

        let mut opts = Options::default();
        match volume_cfg.get(PROP_STORAGE_CREATE_DB) {
            Some(serde_json::Value::Bool(true)) => opts.create_if_missing(true),
            Some(serde_json::Value::Bool(false)) | None => {}
            _ => {
                bail!(
                    r#"Optional property `{}` of rocksdb storage configurations must be a boolean"#,
                    PROP_STORAGE_CREATE_DB
                )
            }
        }
        opts.create_missing_column_families(true);
        let db = if read_only {
            DB::open_cf_for_read_only(&opts, &db_path, &[CF_PAYLOADS, CF_DATA_INFO], true)
        } else {
            let cf_payloads = ColumnFamilyDescriptor::new(CF_PAYLOADS, opts.clone());
            let cf_data_info = ColumnFamilyDescriptor::new(CF_DATA_INFO, opts.clone());
            DB::open_cf_descriptors(&opts, &db_path, vec![cf_payloads, cf_data_info])
        }
        .map_err(|e| {
            zerror!(
                "Failed to open data-info database from {:?}: {}",
                db_path,
                e
            )
        })?;
        let db = Arc::new(Mutex::new(Some(db)));

        let timer = if read_only {
            None
        } else {
            // start periodic GC event
            let t = Timer::default();
            let gc = TimedEvent::periodic(*GC_PERIOD, GarbageCollectionEvent { db: db.clone() });
            let _ = t.add_async(gc).await;
            Some(t)
        };
        Ok(Box::new(RocksdbStorage {
            admin_status: config,
            path_prefix,
            on_closure,
            read_only,
            db,
            timer,
        }))
    }

    fn incoming_data_interceptor(&self) -> Option<Arc<dyn Fn(Sample) -> Sample + Send + Sync>> {
        None
    }

    fn outgoing_data_interceptor(&self) -> Option<Arc<dyn Fn(Sample) -> Sample + Send + Sync>> {
        None
    }
}

struct RocksdbStorage {
    admin_status: StorageConfig,
    path_prefix: String,
    on_closure: OnClosure,
    read_only: bool,
    // Note: rocksdb isn't thread-safe. See https://github.com/rust-rocksdb/rust-rocksdb/issues/404
    db: Arc<Mutex<Option<DB>>>,
    // Note: Timer is kept to not be dropped and keep the GC periodic event running
    #[allow(dead_code)]
    timer: Option<Timer>,
}

#[async_trait]
impl Storage for RocksdbStorage {
    fn get_admin_status(&self) -> serde_json::Value {
        self.admin_status.to_json_value()
    }

    // When receiving a Sample (i.e. on PUT or DELETE operations)
    async fn on_sample(&mut self, sample: Sample) -> ZResult<StorageInsertionResult> {
        // the key in rocksdb is the path stripped from "path_prefix"
        let key = sample
            .key_expr
            .as_str()
            .strip_prefix(&self.path_prefix)
            .ok_or_else(|| {
                zerror!(
                    "Received a Sample not starting with path_prefix '{}'",
                    self.path_prefix
                )
            })?;

        // Get lock on DB
        let db_cell = self.db.lock().await;
        let db = db_cell.as_ref().unwrap();

        // get latest timestamp for this key (if already exists in db)
        // and drop incoming sample if older
        let sample_ts = sample.timestamp.unwrap_or_else(new_reception_timestamp);
        if let Some(old_ts) = get_timestamp(db, key)? {
            if sample_ts < old_ts {
                debug!(
                    "{} on {} dropped: out-of-date",
                    sample.kind, sample.key_expr
                );
                return Ok(StorageInsertionResult::Outdated);
            }
        }

        // Store or delete the sample depending the ChangeKind
        match sample.kind {
            SampleKind::Put => {
                if !self.read_only {
                    // put payload and data_info in DB
                    put_kv(db, key, sample.value, sample_ts)
                } else {
                    warn!("Received PUT for read-only DB on {:?} - ignored", key);
                    Err("Received update for read-only DB".into())
                }
            }
            SampleKind::Delete => {
                if !self.read_only {
                    // delete file
                    delete_kv(db, key, sample_ts)
                } else {
                    warn!("Received DELETE for read-only DB on {:?} - ignored", key);
                    Err("Received update for read-only DB".into())
                }
            }
        }
    }

    // When receiving a Query (i.e. on GET operations)
    async fn on_query(&mut self, query: Query) -> ZResult<()> {
        // get the query's Selector
        let selector = query.selector();

        // get the list of sub-path expressions that will match the same stored keys than
        // the selector, if those keys had the path_prefix.
        let sub_selectors =
            utils::get_sub_key_selectors(selector.key_expr.as_str(), &self.path_prefix);
        debug!(
            "Query on {} with path_prefix={} => sub_selectors = {:?}",
            selector.key_expr, self.path_prefix, sub_selectors
        );

        // Get lock on DB
        let db_cell = self.db.lock().await;
        let db = db_cell.as_ref().unwrap();

        // Get all matching keys/values
        let mut kvs: Vec<(String, Value, Timestamp)> = Vec::with_capacity(sub_selectors.len());
        for sub_selector in sub_selectors {
            if sub_selector.contains('*') {
                find_matching_kv(db, sub_selector, &mut kvs);
            } else {
                // path_expr correspond to 1 key. Get it.
                match get_kv(db, sub_selector) {
                    Ok(Some((value, timestamp))) => {
                        kvs.push((sub_selector.into(), value, timestamp))
                    }
                    Ok(None) => (), // key not found, do nothing
                    Err(e) => warn!(
                        "Replying to query on {} : failed get key {} : {}",
                        selector, sub_selector, e
                    ),
                }
            }
        }

        // Release lock on DB
        drop(db_cell);

        // Send replies
        for (key, value, timestamp) in kvs {
            // append path_prefix to the key
<<<<<<< HEAD
            let res_name =
                unsafe { KeyExpr::from_string_unchecked(concat_str(&self.path_prefix, &key)) };
            query
                .reply(Sample::new(res_name, value).with_timestamp(timestamp))
                .res()
                .await?;
=======
            let res_name = concat_str(&self.path_prefix, &key);
            if let Err(e) = query
                .reply(Sample::new(res_name, value).with_timestamp(timestamp))
                .res()
                .await
            {
                warn!(
                    "Error replying to query on {} with {}: {}",
                    selector, key, e
                );
            }
>>>>>>> 31b6800e
        }

        Ok(())
    }

    async fn get_all_entries(&self) -> ZResult<Vec<(String, Timestamp)>> {
        let mut result = Vec::new();

        let db_cell = self.db.lock().await;
        let db = db_cell.as_ref().unwrap();

        // Iterate over DATA_INFO Column Family to avoid loading payloads
        for (key, buf) in
            db.prefix_iterator_cf(db.cf_handle(CF_DATA_INFO).unwrap(), &self.path_prefix)
        {
            let key_str = String::from_utf8_lossy(&key);
            if let Ok((_, timestamp, _)) = decode_data_info(&buf) {
                result.push((key_str.into_owned(), timestamp))
            } else {
                warn!(
                    "Getting all entries : failed to decode data_info for key {}",
                    key_str
                );
                return Err("Getting all entries : failed to decode data_info".into());
            }
        }

        Ok(result)
    }
}

impl Drop for RocksdbStorage {
    fn drop(&mut self) {
        async_std::task::block_on(async move {
            // Get lock on DB and take DB so we can drop it before destroying it
            // (avoiding RocksDB lock to be taken twice)
            let mut db_cell = self.db.lock().await;
            let db = db_cell.take().unwrap();

            // Stop GC
            if let Some(t) = &mut self.timer {
                t.stop_async().await;
            }

            // Flush all
            if let Err(err) = db.flush() {
                warn!("Closing Rocksdb storage, flush failed: {}", err);
            }

            // copy path for later use after DB is dropped
            let path = db.path().to_path_buf();

            // drop DB, releasing RocksDB lock
            drop(db);

            match self.on_closure {
                OnClosure::DestroyDB => {
                    debug!(
                        "Close Rocksdb storage, destroying database {}",
                        path.display()
                    );
                    if let Err(err) = DB::destroy(&Options::default(), &path) {
                        error!(
                            "Failed to destroy Rocksdb database '{}' : {}",
                            path.display(),
                            err
                        );
                    }
                }
                OnClosure::DoNothing => {
                    debug!(
                        "Close Rocksdb storage, keeping database {} as it is",
                        path.display()
                    );
                }
            }
        });
    }
}

fn put_kv(
    db: &DB,
    key: &str,
    value: Value,
    timestamp: Timestamp,
) -> ZResult<StorageInsertionResult> {
    trace!("Put key {} in {:?}", key, db);
    let data_info = encode_data_info(&value.encoding, &timestamp, false)?;

    // Write content and encoding+timestamp in different Column Families
    let mut batch = WriteBatch::default();
    batch.put_cf(
        db.cf_handle(CF_PAYLOADS).unwrap(),
        key,
        value.payload.contiguous(),
    );
    batch.put_cf(
        db.cf_handle(CF_DATA_INFO).unwrap(),
        key,
        data_info.get_first_slice(..),
    );
    match db.write(batch) {
        Ok(()) => Ok(StorageInsertionResult::Inserted),
        Err(e) => Err(rocksdb_err_to_zerr(e)),
    }
}

fn delete_kv(db: &DB, key: &str, timestamp: Timestamp) -> ZResult<StorageInsertionResult> {
    trace!("Delete key {} from {:?}", key, db);
    let data_info = encode_data_info(&KnownEncoding::Empty.into(), &timestamp, true)?;

    // Delete key from CF_PAYLOADS Column Family
    // Put deletion timestamp into CF_DATA_INFO Column Family (to avoid re-insertion of older value)
    let mut batch = WriteBatch::default();
    batch.delete_cf(db.cf_handle(CF_PAYLOADS).unwrap(), key);
    batch.put_cf(
        db.cf_handle(CF_DATA_INFO).unwrap(),
        key,
        data_info.get_first_slice(..),
    );
    match db.write(batch) {
        Ok(()) => Ok(StorageInsertionResult::Deleted),
        Err(e) => Err(rocksdb_err_to_zerr(e)),
    }
}

fn get_kv(db: &DB, key: &str) -> ZResult<Option<(Value, Timestamp)>> {
    trace!("Get key {} from {:?}", key, db);
    // TODO: use MultiGet when available (see https://github.com/rust-rocksdb/rust-rocksdb/issues/485)
    match (
        db.get_cf(db.cf_handle(CF_PAYLOADS).unwrap(), key),
        db.get_cf(db.cf_handle(CF_DATA_INFO).unwrap(), key),
    ) {
        (Ok(Some(payload)), Ok(Some(info))) => {
            let (encoding, timestamp, deleted) = decode_data_info(&info)?;
            if deleted {
                Ok(None)
            } else {
                Ok(Some((
                    Value {
                        payload: payload.into(),
                        encoding,
                    },
                    timestamp,
                )))
            }
        }
        (Ok(Some(payload)), Ok(None)) => {
            // Only the payload is present in DB!
            // Possibly legacy data. Consider as encoding as APP_OCTET_STREAM and create timestamp from now()
            Ok(Some((
                Value {
                    payload: payload.into(),
                    encoding: KnownEncoding::AppOctetStream.into(),
                },
                new_reception_timestamp(),
            )))
        }
        (Ok(None), _) => Ok(None),
        (Err(err), _) | (_, Err(err)) => Err(rocksdb_err_to_zerr(err)),
    }
}

fn find_matching_kv(db: &DB, sub_selector: &str, results: &mut Vec<(String, Value, Timestamp)>) {
    // Use Rocksdb prefix seek for faster search
    let prefix = &sub_selector[..sub_selector.find('*').unwrap()];
    trace!(
        "Find keys matching {} from {:?} using prefix seek with '{}'",
        sub_selector,
        db,
        prefix
    );
    let expr_end = sub_selector.find('/').unwrap_or(sub_selector.len());
    let sub_selector = &sub_selector[..expr_end];
    let sub_selector = match keyexpr::new(sub_selector) {
        Ok(s) => s,
        Err(e) => {
            log::error!("`{}` couldn't be made into a keyexpr: {}", sub_selector, e);
            return;
        }
    };

    // Iterate over DATA_INFO Column Family to avoid loading payloads possibly for nothing if not matching
    for (key, buf) in db.prefix_iterator_cf(db.cf_handle(CF_DATA_INFO).unwrap(), prefix) {
        if let Ok(false) = decode_deleted_flag(&buf) {
            let key_str = String::from_utf8_lossy(&key);
            let key_expr = keyexpr::new(key_str.as_ref()).unwrap();
            if key_expr.intersects(sub_selector) {
                match db.get_cf(db.cf_handle(CF_PAYLOADS).unwrap(), &key) {
                    Ok(Some(payload)) => {
                        if let Ok((encoding, timestamp, _)) = decode_data_info(&buf) {
                            results.push((
                                key_str.into_owned(),
                                Value {
                                    payload: payload.into(),
                                    encoding,
                                },
                                timestamp,
                            ))
                        } else {
                            warn!(
                                "Replying to query on {} : failed to decode data_info for key {}",
                                sub_selector, key_str
                            )
                        }
                    }
                    Ok(None) => (), // data_info exists, but not payload: key was probably deleted
                    Err(err) => warn!(
                        "Replying to query on {} : failed get key {} : {}",
                        sub_selector, key_str, err
                    ),
                }
            }
        }
    }
}

fn get_timestamp(db: &DB, key: &str) -> ZResult<Option<Timestamp>> {
    match db.get_pinned_cf(db.cf_handle(CF_DATA_INFO).unwrap(), key) {
        Ok(Some(pin_val)) => decode_timestamp(pin_val.as_ref()).map(Some),
        Ok(None) => {
            trace!("timestamp for {:?} not found", key);
            Ok(None)
        }
        Err(e) => bail!("Failed to get data-info for {:?}: {}", key, e),
    }
}

fn encode_data_info(encoding: &Encoding, timestamp: &Timestamp, deleted: bool) -> ZResult<WBuf> {
    let mut result: WBuf = WBuf::new(32, true);
    // note: encode timestamp at first for faster decoding when only this one is required
    let write_ok = result.write_timestamp(timestamp)
        && result.write_zint(deleted as ZInt)
        && result.write_zint(u8::from(*encoding.prefix()).into())
        && result.write_string(&*encoding.suffix());
    if !write_ok {
        bail!("Failed to encode data-info")
    } else {
        Ok(result)
    }
}

fn decode_data_info(buf: &[u8]) -> ZResult<(Encoding, Timestamp, bool)> {
    let buf = ZBuf::from(buf.to_vec());
    let mut buf = buf.reader();
    let timestamp = buf
        .read_timestamp()
        .ok_or_else(|| zerror!("Failed to decode data-info (timestamp)"))?;
    let deleted = buf
        .read_zint()
        .ok_or_else(|| zerror!("Failed to decode data-info (encoding.prefix)"))?
        != 0;
    let encoding_prefix = buf
        .read_zint()
        .ok_or_else(|| zerror!("Failed to decode data-info (encoding.prefix)"))?;
    let encoding_suffix = buf
        .read_string()
        .ok_or_else(|| zerror!("Failed to decode data-info (encoding.suffix)"))?;
    let encoding_prefix = encoding_prefix
        .try_into()
        .map_err(|_| zerror!("Unknown encoding {}", encoding_prefix))?;
    let encoding = if encoding_suffix.is_empty() {
        Encoding::Exact(encoding_prefix)
    } else {
        Encoding::WithSuffix(encoding_prefix, encoding_suffix.into())
    };
    Ok((encoding, timestamp, deleted))
}

// decode the timestamp only
fn decode_timestamp(buf: &[u8]) -> ZResult<Timestamp> {
    let buf = ZBuf::from(buf.to_vec());
    let mut buf = buf.reader();
    let timestamp = buf
        .read_timestamp()
        .ok_or_else(|| zerror!("Failed to decode data-info (timestamp)"))?;
    Ok(timestamp)
}

// decode the deleted flag only
fn decode_deleted_flag(buf: &[u8]) -> ZResult<bool> {
    let buf = ZBuf::from(buf.to_vec());
    let mut buf = buf.reader();
    let _timestamp = buf
        .read_timestamp()
        .ok_or_else(|| zerror!("Failed to decode data-info (timestamp)"))?;
    let deleted = buf
        .read_zint()
        .ok_or_else(|| zerror!("Failed to decode data-info (encoding.prefix)"))?
        != 0;
    Ok(deleted)
}

fn rocksdb_err_to_zerr(err: rocksdb::Error) -> zenoh_core::Error {
    zerror!("Rocksdb error: {}", err.into_string()).into()
}

pub(crate) fn concat_str<S1: AsRef<str>, S2: AsRef<str>>(s1: S1, s2: S2) -> String {
    let mut result = String::with_capacity(s1.as_ref().len() + s2.as_ref().len());
    result.push_str(s1.as_ref());
    result.push_str(s2.as_ref());
    result
}

// Periodic event cleaning-up data info for no-longer existing files
struct GarbageCollectionEvent {
    db: Arc<Mutex<Option<DB>>>,
}

#[async_trait]
impl Timed for GarbageCollectionEvent {
    async fn run(&mut self) {
        trace!("Start garbage collection of obsolete data-infos");
        let time_limit = NTP64::from(SystemTime::now().duration_since(UNIX_EPOCH).unwrap())
            - *MIN_DELAY_BEFORE_REMOVAL;

        // Get lock on DB
        let db_cell = self.db.lock().await;
        let db = db_cell.as_ref().unwrap();

        // prepare a batch with all keys to delete
        let cf_handle = db.cf_handle(CF_DATA_INFO).unwrap();
        let mut batch = WriteBatch::default();
        let mut count = 0;
        for (key, buf) in db.iterator_cf(cf_handle, IteratorMode::Start) {
            if let Ok(true) = decode_deleted_flag(&buf) {
                if let Ok(timestamp) = decode_timestamp(&buf) {
                    if timestamp.get_time() < &time_limit {
                        batch.delete_cf(cf_handle, key);
                        count += 1;
                    }
                }
            }
        }

        // write batch
        if count > 0 {
            trace!("Garbage collect {} old data-info", count);
            if let Err(err) = db.write(batch).map_err(rocksdb_err_to_zerr) {
                warn!("Failed to clean-up old data-info : {}", err);
            }
        }

        trace!("End garbage collection of obsolete data-infos");
    }
}<|MERGE_RESOLUTION|>--- conflicted
+++ resolved
@@ -29,12 +29,8 @@
 use zenoh_backend_traits::*;
 use zenoh_buffers::traits::reader::HasReader;
 use zenoh_collections::{Timed, TimedEvent, Timer};
-<<<<<<< HEAD
-use zenoh_core::{bail, zerror, AsyncResolve};
+use zenoh_core::{bail, zerror};
 use zenoh_protocol::io::ZBufCodec;
-=======
-use zenoh_core::{bail, zerror};
->>>>>>> 31b6800e
 use zenoh_util::zenoh_home;
 
 /// The environement variable used to configure the root of all storages managed by this RocksdbBackend.
@@ -333,26 +329,20 @@
         // Send replies
         for (key, value, timestamp) in kvs {
             // append path_prefix to the key
-<<<<<<< HEAD
             let res_name =
                 unsafe { KeyExpr::from_string_unchecked(concat_str(&self.path_prefix, &key)) };
-            query
-                .reply(Sample::new(res_name, value).with_timestamp(timestamp))
-                .res()
-                .await?;
-=======
-            let res_name = concat_str(&self.path_prefix, &key);
             if let Err(e) = query
                 .reply(Sample::new(res_name, value).with_timestamp(timestamp))
                 .res()
                 .await
             {
-                warn!(
+                log::error!(
                     "Error replying to query on {} with {}: {}",
-                    selector, key, e
+                    selector,
+                    key,
+                    e
                 );
             }
->>>>>>> 31b6800e
         }
 
         Ok(())
